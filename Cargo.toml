[package]
name = "stavec"
<<<<<<< HEAD
version = "0.2.0-rc.0"
edition = "2018"
=======
version = "0.1.2"
edition = "2021"
>>>>>>> 91e736eb

description = "Stack-allocated vector with static capacity"
documentation = "https://docs.rs/stavec"
homepage = "https://github.com/agerasev/stavec"
repository = "https://github.com/agerasev/stavec.git"
readme = "README.md"
keywords = ["static", "vector"]
categories = ["data-structures", "no-std"]
license = "MIT/Apache-2.0"

[features]
default = ["std"]
std = ["num-traits/std"]
repr-c = []

[dependencies]
num-traits = { version = "0.2", default-features = false }<|MERGE_RESOLUTION|>--- conflicted
+++ resolved
@@ -1,12 +1,7 @@
 [package]
 name = "stavec"
-<<<<<<< HEAD
-version = "0.2.0-rc.0"
-edition = "2018"
-=======
-version = "0.1.2"
+version = "0.2.0-rc.1"
 edition = "2021"
->>>>>>> 91e736eb
 
 description = "Stack-allocated vector with static capacity"
 documentation = "https://docs.rs/stavec"
